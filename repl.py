--- conflicted
+++ resolved
@@ -259,12 +259,9 @@
                 print(f"{BOLD}{YELLOW}/username <new_name>{RESET} - Change your username")
                 print(f"{BOLD}{YELLOW}/tools{RESET} - List all available tools")
                 print(f"{BOLD}{YELLOW}/details :emoji:{RESET} - See tool details")
-<<<<<<< HEAD
-=======
                 print(f"{BOLD}{YELLOW}/models{RESET} - List available Ollama models")
                 print(f"{BOLD}{YELLOW}/model <model_name>{RESET} - Change the current LLM model")
                 print(f"{BOLD}{YELLOW}/current-model{RESET} - Show the current LLM model")
->>>>>>> 172dd3fe
                 print(f"{BOLD}{YELLOW}/benchmark [dataset]{RESET} - Run benchmark evaluation")
                 print(f"{BOLD}{YELLOW}/analytics [days]{RESET} - Show quality analytics")
                 print(f"{BOLD}{YELLOW}/exit{RESET} or {BOLD}{YELLOW}/quit{RESET} - Exit the chat\n")
@@ -309,8 +306,6 @@
                     print(f"{YELLOW}Tool with emoji {emoji} not found. Use /tools to see available tools{RESET}\n")
                 continue
 
-<<<<<<< HEAD
-=======
             # Handle models command
             if query.lower() == '/models':
                 await handle_models_command(roo)
@@ -331,7 +326,6 @@
                 await handle_current_model_command(roo)
                 continue
 
->>>>>>> 172dd3fe
             # Handle benchmark commands
             if query.lower().startswith('/benchmark'):
                 await handle_benchmark_command(query, roo)
@@ -478,8 +472,6 @@
         print(f"{BOLD}❌ Error getting analytics: {str(e)}{RESET}\n")
         logger.error(f"Analytics error: {e}", exc_info=True)
 
-<<<<<<< HEAD
-=======
 async def handle_models_command(roo_instance):
     """Handle the /models command to list available Ollama models."""
     print(f"\n{BOLD}{CYAN}🤖 Available Ollama Models:{RESET}")
@@ -587,7 +579,6 @@
     
     print()
 
->>>>>>> 172dd3fe
 if __name__ == "__main__":
     try:
         asyncio.run(main())
